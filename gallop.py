--- conflicted
+++ resolved
@@ -158,20 +158,11 @@
     df = df.sort_values(by=['IID', 'time'])
   else:
     df = df[df.IID.isin(id_in_study)].sort_values(by=['IID'])
-<<<<<<< HEAD
-
-  df['time'] = df[time_name]
-  # don't normalize time name
-  #df['time'] = np.subtract(
-  #              np.divide(df[time_name], 365.25),
-  #              np.mean(np.divide(df[time_name].dropna(), 365.25)))
-=======
     
     
   ## construct additional covariates here before creating the DataFrame for the model
   interaction_covars = get_interaction_covars(df, covariates)
   non_interaction_covars = list(set(covariates).difference(interaction_covars))
->>>>>>> 56e30c3a
 
   # scipy scale uses a biased estimator of variance with df=0
   # use an unbiased estimator of variance (n-1)
